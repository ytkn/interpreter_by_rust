--- conflicted
+++ resolved
@@ -1,9 +1,5 @@
 pub mod ast;
+pub mod environment;
 pub mod object;
-<<<<<<< HEAD
 pub mod parser;
-pub mod token;
-=======
-pub mod token;
-pub mod environment;
->>>>>>> 23caeaeb
+pub mod token;